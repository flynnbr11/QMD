--- conflicted
+++ resolved
@@ -45,13 +45,8 @@
         )
 
         self.generation_DAG = 1 
-<<<<<<< HEAD
-        self.max_num_generations = 2
-        self.num_top_models_to_build_on = 'all' # at each generation
-=======
         self.max_num_generations = 3 # within a DAG there can be multiple branches - IN this case a generation corresponds to a fixed number of qubits
         self.num_top_models_to_build_on = 'all' # at each generation Badassness parameter
->>>>>>> 21b80453
         self.available_mods_by_generation = {}
         self.max_num_sub_generations_per_generation = {}
         self.num_sub_generations_per_generation = {}
